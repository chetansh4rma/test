--- conflicted
+++ resolved
@@ -1,11 +1,7 @@
 #!/usr/bin/env python
 # -*- coding: utf-8 -*-
 #
-<<<<<<< HEAD
-#  Generated from FHIR 1.4.0.8595 (http://hl7.org/fhir/StructureDefinition/ConceptMap) on 2016-06-26.
-=======
 #  Generated from FHIR 1.7.0.10061 (http://hl7.org/fhir/StructureDefinition/ConceptMap) on 2016-10-24.
->>>>>>> b196071c
 #  2016, SMART Health IT.
 
 
@@ -190,59 +186,6 @@
         return js
 
 
-<<<<<<< HEAD
-class ConceptMapGroup(backboneelement.BackboneElement):
-    """ Same source and target systems.
-    
-    A group of mappings that all have the same source and target system.
-    """
-    
-    resource_name = "ConceptMapGroup"
-    
-    def __init__(self, jsondict=None, strict=True):
-        """ Initialize all valid properties.
-        
-        :raises: FHIRValidationError on validation errors, unless strict is False
-        :param dict jsondict: A JSON dictionary to use for initialization
-        :param bool strict: If True (the default), invalid variables will raise a TypeError
-        """
-        
-        self.element = None
-        """ Mappings for a concept from the source set.
-        List of `ConceptMapGroupElement` items (represented as `dict` in JSON). """
-        
-        self.source = None
-        """ Code System (if value set crosses code systems).
-        Type `str`. """
-        
-        self.sourceVersion = None
-        """ Specific version of the  code system.
-        Type `str`. """
-        
-        self.target = None
-        """ System of the target (if necessary).
-        Type `str`. """
-        
-        self.targetVersion = None
-        """ Specific version of the  code system.
-        Type `str`. """
-        
-        super(ConceptMapGroup, self).__init__(jsondict=jsondict, strict=strict)
-    
-    def elementProperties(self):
-        js = super(ConceptMapGroup, self).elementProperties()
-        js.extend([
-            ("element", "element", ConceptMapGroupElement, True, None, True),
-            ("source", "source", str, False, None, True),
-            ("sourceVersion", "sourceVersion", str, False, None, False),
-            ("target", "target", str, False, None, False),
-            ("targetVersion", "targetVersion", str, False, None, False),
-        ])
-        return js
-
-
-=======
->>>>>>> b196071c
 class ConceptMapGroupElement(backboneelement.BackboneElement):
     """ Mappings for a concept from the source set.
     
@@ -367,11 +310,7 @@
         js.extend([
             ("code", "code", str, False, None, True),
             ("property", "property", str, False, None, True),
-<<<<<<< HEAD
-            ("system", "system", str, False, None, True),
-=======
             ("system", "system", str, False, None, False),
->>>>>>> b196071c
         ])
         return js
 
